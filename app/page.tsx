--- conflicted
+++ resolved
@@ -62,14 +62,7 @@
 
         const response = await fetch("/api/sandbox", {
           method: "POST",
-<<<<<<< HEAD
           body: formData,
-=======
-          body: JSON.stringify({
-            code,
-            files: await Promise.all(files.map((f) => toUploadableFile(f))),
-          }),
->>>>>>> f2e1db8d
         });
 
         const result = await response.json();
